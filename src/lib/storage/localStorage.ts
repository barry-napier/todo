import { type StorageState, type Todo } from '@/types/todo';
import { StorageError } from '@/lib/errors';

export class LocalStorageService {
  private readonly storageKey = 'todos';
  private readonly storageVersion = '1.0.0';
  private readonly pendingSyncKey = 'pendingSync';
  private readonly maxRetries = 3;

  save(state: StorageState): void {
    let retryCount = 0;

    while (retryCount < this.maxRetries) {
      try {
        const serialized = JSON.stringify({
          ...state,
          version: this.storageVersion,
          lastSync: new Date().toISOString(),
        });
        localStorage.setItem(this.storageKey, serialized);
        return; // Success
      } catch (error) {
        if (error instanceof DOMException && error.name === 'QuotaExceededError') {
          retryCount++;

          if (retryCount < this.maxRetries) {
            // Attempt cleanup and retry
            this.cleanupOldData(state.todos);
            continue;
          }

          // Final attempt failed
          throw new StorageError(
            'Storage quota exceeded. Some old completed tasks have been removed.',
            true
          );
        }
        throw error;
      }
    }
  }

  private cleanupOldData(todos: Todo[]): void {
    // Remove completed todos older than 30 days
    const cutoff = Date.now() - 30 * 24 * 60 * 60 * 1000;
    const filtered = todos.filter(
      (todo) => !todo.completed || new Date(todo.createdAt).getTime() > cutoff
    );

    if (filtered.length < todos.length) {
      const cleaned: StorageState = {
        todos: filtered,
        version: this.storageVersion,
        lastSync: new Date().toISOString(),
      };

      // Try to save the cleaned data
      const serialized = JSON.stringify(cleaned);
      localStorage.setItem(this.storageKey, serialized);

      console.info(`Cleaned up ${todos.length - filtered.length} old completed todos`);
    } else {
      // No old data to clean, try removing other localStorage items
      this.cleanupOtherData();
    }
  }

  private cleanupOtherData(): void {
    // Remove non-essential localStorage items (keeping only todos and critical data)
    const keysToKeep = [this.storageKey, this.pendingSyncKey, 'theme', 'preferences'];
    const keys = Object.keys(localStorage);

    keys.forEach((key) => {
      if (!keysToKeep.includes(key)) {
        try {
          localStorage.removeItem(key);
        } catch (error) {
          console.warn(`Failed to remove localStorage key: ${key}`, error);
        }
      }
    });
  }

  savePendingSync(todos: Todo[]): void {
    try {
      localStorage.setItem(this.pendingSyncKey, JSON.stringify(todos));
    } catch (error) {
      console.error('Failed to save pending sync data:', error);
    }
  }

  loadPendingSync(): Todo[] | null {
    try {
      const data = localStorage.getItem(this.pendingSyncKey);
      if (!data) return null;
      return JSON.parse(data);
    } catch (error) {
      console.error('Failed to load pending sync data:', error);
      return null;
    }
  }

  clearPendingSync(): void {
    try {
      localStorage.removeItem(this.pendingSyncKey);
    } catch (error) {
      console.error('Failed to clear pending sync data:', error);
    }
  }

  load(): StorageState | null {
    try {
      const data = localStorage.getItem(this.storageKey);
      if (!data) return null;

      const parsed = JSON.parse(data);

      // Validate data structure
      if (!this.validateStorageState(parsed)) {
        console.warn('Invalid storage state detected, attempting recovery');
        return this.recoverFromCorruptedData(parsed);
      }

      // Convert date strings back to Date objects
      if (parsed.todos) {
        parsed.todos = parsed.todos.map((todo: unknown) => {
          const t = todo as { createdAt: string; updatedAt: string; [key: string]: unknown };
          return {
            ...t,
            createdAt: new Date(t.createdAt),
            updatedAt: new Date(t.updatedAt),
          };
        });
      }

      // Handle version migrations
      if (parsed.version !== this.storageVersion) {
        return this.migrate(parsed);
      }

      return parsed;
    } catch (error) {
      console.error('Failed to load from localStorage:', error);

      // Attempt to recover from corrupted data
      try {
        return this.recoverFromCorruptedData(null);
      } catch (recoveryError) {
        console.error('Failed to recover data:', recoveryError);
        return null;
      }
<<<<<<< HEAD
    }
  }

  private validateStorageState(data: unknown): boolean {
    if (!data || typeof data !== 'object' || data === null) return false;

    const obj = data as Record<string, unknown>;

    // Check required fields
    if (!Array.isArray(obj.todos)) return false;
    if (!obj.version || typeof obj.version !== 'string') return false;

    // Validate each todo
    for (const todo of obj.todos) {
      if (!this.validateTodo(todo)) return false;
=======
>>>>>>> 29ab00c0
    }

    return true;
  }

  private validateTodo(todo: unknown): boolean {
    if (!todo || typeof todo !== 'object' || todo === null) return false;

    const obj = todo as Record<string, unknown>;

    // Check required fields
    if (!obj.id || typeof obj.id !== 'string') return false;
    if (!obj.text || typeof obj.text !== 'string') return false;
    if (typeof obj.completed !== 'boolean') return false;
    if (!obj.createdAt) return false;
    if (!obj.updatedAt) return false;

    return true;
  }

  private recoverFromCorruptedData(data: unknown): StorageState | null {
    console.warn('Attempting to recover from corrupted data');

    // Try to salvage what we can
    const recovered: StorageState = {
      todos: [],
      version: this.storageVersion,
      lastSync: new Date().toISOString(),
    };

    if (
      data &&
      typeof data === 'object' &&
      'todos' in data &&
      Array.isArray((data as { todos: unknown[] }).todos)
    ) {
      const dataTodos = (data as { todos: unknown[] }).todos;
      recovered.todos = dataTodos
        .filter((todo: unknown) => {
          try {
            return this.validateTodo(todo);
          } catch {
            return false;
          }
        })
        .map((todo: unknown) => {
          const t = todo as Record<string, unknown>;
          return {
            id: typeof t.id === 'string' ? t.id : crypto.randomUUID(),
            text: String(t.text || 'Recovered todo'),
            completed: Boolean(t.completed),
            createdAt: t.createdAt ? new Date(t.createdAt as string | number | Date) : new Date(),
            updatedAt: t.updatedAt ? new Date(t.updatedAt as string | number | Date) : new Date(),
          };
        });
    }

    // Save the recovered data
    if (recovered.todos.length > 0) {
      try {
        this.save(recovered);
        console.info(`Recovered ${recovered.todos.length} todos from corrupted data`);
      } catch (error) {
        console.error('Failed to save recovered data:', error);
      }
    }

    return recovered;
  }

  private validateStorageState(data: unknown): boolean {
    if (!data || typeof data !== 'object' || data === null) return false;

    const obj = data as Record<string, unknown>;
    
    // Check required fields
    if (!Array.isArray(obj.todos)) return false;
    if (!obj.version || typeof obj.version !== 'string') return false;

    // Validate each todo
    for (const todo of obj.todos) {
      if (!this.validateTodo(todo)) return false;
    }

    return true;
  }

  private validateTodo(todo: unknown): boolean {
    if (!todo || typeof todo !== 'object' || todo === null) return false;

    const obj = todo as Record<string, unknown>;
    
    // Check required fields
    if (!obj.id || typeof obj.id !== 'string') return false;
    if (!obj.text || typeof obj.text !== 'string') return false;
    if (typeof obj.completed !== 'boolean') return false;
    if (!obj.createdAt) return false;
    if (!obj.updatedAt) return false;

    return true;
  }

  private recoverFromCorruptedData(data: unknown): StorageState | null {
    console.warn('Attempting to recover from corrupted data');

    // Try to salvage what we can
    const recovered: StorageState = {
      todos: [],
      version: this.storageVersion,
      lastSync: new Date().toISOString(),
    };

    if (
      data &&
      typeof data === 'object' &&
      'todos' in data &&
      Array.isArray((data as { todos: unknown[] }).todos)
    ) {
      const dataTodos = (data as { todos: unknown[] }).todos;
      recovered.todos = dataTodos
        .filter((todo: unknown) => {
          try {
            return this.validateTodo(todo);
          } catch {
            return false;
          }
        })
        .map((todo: unknown) => {
          const t = todo as Record<string, unknown>;
          return {
            id: typeof t.id === 'string' ? t.id : crypto.randomUUID(),
            text: String(t.text || 'Recovered todo'),
            completed: Boolean(t.completed),
            createdAt: t.createdAt ? new Date(t.createdAt as string | number | Date) : new Date(),
            updatedAt: t.updatedAt ? new Date(t.updatedAt as string | number | Date) : new Date(),
          };
        });
    }

    // Save the recovered data
    if (recovered.todos.length > 0) {
      try {
        this.save(recovered);
        console.info(`Recovered ${recovered.todos.length} todos from corrupted data`);
      } catch (error) {
        console.error('Failed to save recovered data:', error);
      }
    }

    return recovered;
  }

  clear(): void {
    try {
      localStorage.removeItem(this.storageKey);
    } catch (error) {
      console.error('Failed to clear localStorage:', error);
    }
  }

  private migrate(data: StorageState & { version: string }): StorageState {
    console.log('Migrating from version', data.version, 'to', this.storageVersion);

    let migrated = { ...data };

    // Version 0.x to 1.0.0 migration
    if ((data as { version: string }).version.startsWith('0.')) {
      migrated = this.migrateV0ToV1(migrated);
    }

    // Future migrations can be added here
    // if (semverLessThan(migrated.version, '2.0.0')) {
    //   migrated = this.migrateV1ToV2(migrated);
    // }

    // Update to current version
    migrated.version = this.storageVersion;
    migrated.lastSync = migrated.lastSync || new Date().toISOString();

    // Save migrated data
    try {
      this.save(migrated);
      console.info('Migration completed successfully');
    } catch (error) {
      console.error('Failed to save migrated data:', error);
    }

    return migrated;
  }

  private migrateV0ToV1(data: unknown): StorageState {
    // Example migration from a hypothetical v0 format
    const migrated: StorageState = {
      todos: [],
      version: '1.0.0',
      lastSync: new Date().toISOString(),
    };

    // Handle old todo format
    const d = data as Record<string, unknown>;
    if (Array.isArray(d.items || d.todos)) {
      const oldTodos = (d.items || d.todos) as unknown[];
      migrated.todos = oldTodos.map((item: unknown) => {
        const i = item as Record<string, unknown>;
        return {
          id:
            typeof i.id === 'string'
              ? i.id
              : typeof i._id === 'string'
                ? i._id
                : crypto.randomUUID(),
          text: String(i.text || i.title || i.description || 'Migrated todo'),
          completed: Boolean(i.completed || i.done || i.finished),
          createdAt: i.createdAt ? new Date(i.createdAt as string | number | Date) : new Date(),
          updatedAt:
            i.updatedAt || i.modifiedAt
              ? new Date((i.updatedAt || i.modifiedAt) as string | number | Date)
              : new Date(),
        };
      });
    }

    return migrated;
  }

  isAvailable(): boolean {
    try {
      const testKey = '__localStorage_test__';
      localStorage.setItem(testKey, 'test');
      localStorage.removeItem(testKey);
      return true;
    } catch {
      return false;
    }
  }

  async getUsage(): Promise<{ used: number; quota: number } | null> {
    if (!navigator.storage || !navigator.storage.estimate) {
      return null;
    }

    try {
      const estimate = await navigator.storage.estimate();
      return {
        used: estimate.usage || 0,
        quota: estimate.quota || 0,
      };
    } catch {
      return null;
    }
  }
}

export const localStorageService = new LocalStorageService();<|MERGE_RESOLUTION|>--- conflicted
+++ resolved
@@ -149,7 +149,6 @@
         console.error('Failed to recover data:', recoveryError);
         return null;
       }
-<<<<<<< HEAD
     }
   }
 
@@ -157,7 +156,7 @@
     if (!data || typeof data !== 'object' || data === null) return false;
 
     const obj = data as Record<string, unknown>;
-
+    
     // Check required fields
     if (!Array.isArray(obj.todos)) return false;
     if (!obj.version || typeof obj.version !== 'string') return false;
@@ -165,8 +164,6 @@
     // Validate each todo
     for (const todo of obj.todos) {
       if (!this.validateTodo(todo)) return false;
-=======
->>>>>>> 29ab00c0
     }
 
     return true;
@@ -176,7 +173,7 @@
     if (!todo || typeof todo !== 'object' || todo === null) return false;
 
     const obj = todo as Record<string, unknown>;
-
+    
     // Check required fields
     if (!obj.id || typeof obj.id !== 'string') return false;
     if (!obj.text || typeof obj.text !== 'string') return false;
@@ -237,88 +234,6 @@
     return recovered;
   }
 
-  private validateStorageState(data: unknown): boolean {
-    if (!data || typeof data !== 'object' || data === null) return false;
-
-    const obj = data as Record<string, unknown>;
-    
-    // Check required fields
-    if (!Array.isArray(obj.todos)) return false;
-    if (!obj.version || typeof obj.version !== 'string') return false;
-
-    // Validate each todo
-    for (const todo of obj.todos) {
-      if (!this.validateTodo(todo)) return false;
-    }
-
-    return true;
-  }
-
-  private validateTodo(todo: unknown): boolean {
-    if (!todo || typeof todo !== 'object' || todo === null) return false;
-
-    const obj = todo as Record<string, unknown>;
-    
-    // Check required fields
-    if (!obj.id || typeof obj.id !== 'string') return false;
-    if (!obj.text || typeof obj.text !== 'string') return false;
-    if (typeof obj.completed !== 'boolean') return false;
-    if (!obj.createdAt) return false;
-    if (!obj.updatedAt) return false;
-
-    return true;
-  }
-
-  private recoverFromCorruptedData(data: unknown): StorageState | null {
-    console.warn('Attempting to recover from corrupted data');
-
-    // Try to salvage what we can
-    const recovered: StorageState = {
-      todos: [],
-      version: this.storageVersion,
-      lastSync: new Date().toISOString(),
-    };
-
-    if (
-      data &&
-      typeof data === 'object' &&
-      'todos' in data &&
-      Array.isArray((data as { todos: unknown[] }).todos)
-    ) {
-      const dataTodos = (data as { todos: unknown[] }).todos;
-      recovered.todos = dataTodos
-        .filter((todo: unknown) => {
-          try {
-            return this.validateTodo(todo);
-          } catch {
-            return false;
-          }
-        })
-        .map((todo: unknown) => {
-          const t = todo as Record<string, unknown>;
-          return {
-            id: typeof t.id === 'string' ? t.id : crypto.randomUUID(),
-            text: String(t.text || 'Recovered todo'),
-            completed: Boolean(t.completed),
-            createdAt: t.createdAt ? new Date(t.createdAt as string | number | Date) : new Date(),
-            updatedAt: t.updatedAt ? new Date(t.updatedAt as string | number | Date) : new Date(),
-          };
-        });
-    }
-
-    // Save the recovered data
-    if (recovered.todos.length > 0) {
-      try {
-        this.save(recovered);
-        console.info(`Recovered ${recovered.todos.length} todos from corrupted data`);
-      } catch (error) {
-        console.error('Failed to save recovered data:', error);
-      }
-    }
-
-    return recovered;
-  }
-
   clear(): void {
     try {
       localStorage.removeItem(this.storageKey);

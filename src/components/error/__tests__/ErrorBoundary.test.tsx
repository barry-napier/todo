--- conflicted
+++ resolved
@@ -45,21 +45,12 @@
 
   it('should reset error state on retry', () => {
     let shouldThrow = true;
-<<<<<<< HEAD
-
-    const TestComponent = () => {
-      return <ThrowError shouldThrow={shouldThrow} />;
-    };
-
-    render(
-=======
     
     const TestComponent = () => {
       return <ThrowError shouldThrow={shouldThrow} />;
     };
     
-    const { rerender } = render(
->>>>>>> 816d4524
+    render(
       <ErrorBoundary>
         <TestComponent />
       </ErrorBoundary>
@@ -72,11 +63,7 @@
 
     // Change the flag to not throw
     shouldThrow = false;
-<<<<<<< HEAD
-
-=======
     
->>>>>>> 816d4524
     // Reset the error
     fireEvent.click(screen.getByText('Try Again'));
 

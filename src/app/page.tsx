--- conflicted
+++ resolved
@@ -60,7 +60,6 @@
   };
 
   return (
-<<<<<<< HEAD
     <>
       <main id="main-content" className="max-w-2xl mx-auto space-y-6" role="main">
         <header className="text-center mb-8">
@@ -83,31 +82,5 @@
 
       <ToastContainer toasts={toasts} onDismiss={dismissToast} />
     </>
-=======
-    <main id="main-content" className="max-w-2xl mx-auto space-y-6" role="main">
-      <header className="text-center mb-8">
-        <h1 className="text-3xl font-bold mb-2">My Todos</h1>
-        <p className="text-muted-foreground">Keep track of your tasks</p>
-      </header>
-
-      <section aria-label="Add new todo">
-        <AddTodo onAdd={addTodo} />
-      </section>
-
-      {isLoading ? (
-        <div className="space-y-3" aria-busy="true" aria-label="Loading todos">
-          {[1, 2, 3].map((i) => (
-            <div key={i} className="flex items-center space-x-3 rounded-lg border p-4">
-              <Skeleton className="h-5 w-5 rounded" />
-              <Skeleton className="h-5 flex-1" />
-              <Skeleton className="h-8 w-8 rounded" />
-            </div>
-          ))}
-        </div>
-      ) : (
-        <TodoList todos={todos} onToggle={toggleTodo} onDelete={deleteTodo} onUpdate={updateTodo} />
-      )}
-    </main>
->>>>>>> 29ab00c0
   );
 }